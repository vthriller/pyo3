--- conflicted
+++ resolved
@@ -76,10 +76,7 @@
 //!
 //! ```rust
 //! #![feature(proc_macro)]
-<<<<<<< HEAD
-=======
 //!
->>>>>>> b8b9daf6
 //! extern crate pyo3;
 //! use pyo3::{py, Python, PyResult, PyObject, PyModule, PyString};
 //!
